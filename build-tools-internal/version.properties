elasticsearch     = 8.13.0
<<<<<<< HEAD
lucene            = 9.10.0-snapshot-8b392a70e4c
=======
lucene            = 9.9.1
>>>>>>> 5d2bd024

bundled_jdk_vendor = openjdk
bundled_jdk = 21.0.1+12@415e3f918a1f4062a0074a2794853d0d
# optional dependencies
spatial4j         = 0.7
jts               = 1.15.0
jackson           = 2.15.0
snakeyaml         = 2.0
icu4j             = 68.2
supercsv          = 2.4.0
log4j             = 2.19.0
slf4j             = 2.0.6
ecsLogging        = 1.2.0
jna               = 5.10.0
netty             = 4.1.94.Final
commons_lang3     = 3.9
google_oauth_client = 1.34.1

antlr4            = 4.11.1
# when updating this version, you need to ensure compatibility with:
#  - distribution/tools/plugin-cli
#  - x-pack/plugin/security
bouncycastle=1.76
# used by security and idp (need to be in sync due to cross-dependency in testing)
opensaml = 4.3.0

# client dependencies
httpclient        = 4.5.13
httpcore          = 4.4.13
httpasyncclient   = 4.1.5
commonslogging    = 1.2
commonscodec      = 1.15
protobuf          = 3.21.9

# test dependencies
randomizedrunner  = 2.8.0
junit             = 4.12
junit5            = 5.7.1
hamcrest          = 2.1
mocksocket        = 1.2

# test container dependencies
testcontainer     = 1.19.2
dockerJava        = 3.3.4
ductTape          = 1.0.8
commonsCompress   = 1.24.0

# packer caching build logic
reflections       = 0.10.2

# benchmark dependencies
jmh               = 1.26

# test dependencies
# when updating this version, also update :qa:evil-tests
jimfs = 1.3.0
jimfs_guava = 32.1.1-jre

# test framework
networknt_json_schema_validator = 1.0.48<|MERGE_RESOLUTION|>--- conflicted
+++ resolved
@@ -1,9 +1,5 @@
 elasticsearch     = 8.13.0
-<<<<<<< HEAD
 lucene            = 9.10.0-snapshot-8b392a70e4c
-=======
-lucene            = 9.9.1
->>>>>>> 5d2bd024
 
 bundled_jdk_vendor = openjdk
 bundled_jdk = 21.0.1+12@415e3f918a1f4062a0074a2794853d0d
