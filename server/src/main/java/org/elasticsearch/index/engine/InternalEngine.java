--- conflicted
+++ resolved
@@ -845,13 +845,9 @@
                         location = translog.add(new Translog.Index(index, indexResult));
                     } else if (indexResult.getSeqNo() != SequenceNumbers.UNASSIGNED_SEQ_NO) {
                         // if we have document failure, record it as a no-op in the translog with the generated seq_no
-<<<<<<< HEAD
                         final NoOp noOp = new NoOp(indexResult.getSeqNo(), index.primaryTerm(), index.origin(),
-                            index.startTime(), indexResult.getFailure().getMessage());
+                            index.startTime(), indexResult.getFailure().toString());
                         location = innerNoOp(noOp).getTranslogLocation();
-=======
-                        location = translog.add(new Translog.NoOp(indexResult.getSeqNo(), index.primaryTerm(), indexResult.getFailure().toString()));
->>>>>>> 353112a0
                     } else {
                         location = null;
                     }
