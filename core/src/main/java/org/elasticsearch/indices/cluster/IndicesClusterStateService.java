/*
 * Licensed to Elasticsearch under one or more contributor
 * license agreements. See the NOTICE file distributed with
 * this work for additional information regarding copyright
 * ownership. Elasticsearch licenses this file to you under
 * the Apache License, Version 2.0 (the "License"); you may
 * not use this file except in compliance with the License.
 * You may obtain a copy of the License at
 *
 *    http://www.apache.org/licenses/LICENSE-2.0
 *
 * Unless required by applicable law or agreed to in writing,
 * software distributed under the License is distributed on an
 * "AS IS" BASIS, WITHOUT WARRANTIES OR CONDITIONS OF ANY
 * KIND, either express or implied.  See the License for the
 * specific language governing permissions and limitations
 * under the License.
 */

package org.elasticsearch.indices.cluster;

import org.apache.lucene.store.LockObtainFailedException;
import org.elasticsearch.cluster.ClusterChangedEvent;
import org.elasticsearch.cluster.ClusterState;
import org.elasticsearch.cluster.ClusterStateListener;
import org.elasticsearch.cluster.action.index.NodeMappingRefreshAction;
import org.elasticsearch.cluster.action.shard.ShardStateAction;
import org.elasticsearch.cluster.metadata.IndexMetaData;
import org.elasticsearch.cluster.node.DiscoveryNode;
import org.elasticsearch.cluster.node.DiscoveryNodes;
import org.elasticsearch.cluster.routing.IndexShardRoutingTable;
import org.elasticsearch.cluster.routing.RoutingNode;
import org.elasticsearch.cluster.routing.RoutingTable;
import org.elasticsearch.cluster.routing.ShardRouting;
import org.elasticsearch.cluster.service.ClusterService;
import org.elasticsearch.common.Nullable;
import org.elasticsearch.common.component.AbstractLifecycleComponent;
import org.elasticsearch.common.inject.Inject;
import org.elasticsearch.common.logging.ESLogger;
import org.elasticsearch.common.lucene.Lucene;
import org.elasticsearch.common.settings.Settings;
import org.elasticsearch.common.unit.TimeValue;
import org.elasticsearch.common.util.Callback;
import org.elasticsearch.common.util.concurrent.AbstractRunnable;
import org.elasticsearch.common.util.concurrent.ConcurrentCollections;
import org.elasticsearch.gateway.GatewayService;
import org.elasticsearch.index.Index;
import org.elasticsearch.index.IndexComponent;
import org.elasticsearch.index.IndexService;
import org.elasticsearch.index.IndexSettings;
import org.elasticsearch.index.IndexShardAlreadyExistsException;
import org.elasticsearch.index.NodeServicesProvider;
import org.elasticsearch.index.seqno.GlobalCheckpointSyncAction;
import org.elasticsearch.index.shard.IndexEventListener;
import org.elasticsearch.index.shard.IndexShard;
import org.elasticsearch.index.shard.IndexShardRelocatedException;
import org.elasticsearch.index.shard.IndexShardState;
import org.elasticsearch.index.shard.ShardId;
import org.elasticsearch.index.shard.ShardNotFoundException;
import org.elasticsearch.indices.IndexAlreadyExistsException;
import org.elasticsearch.indices.IndicesService;
import org.elasticsearch.indices.flush.SyncedFlushService;
import org.elasticsearch.indices.recovery.RecoveryFailedException;
import org.elasticsearch.indices.recovery.RecoverySource;
import org.elasticsearch.indices.recovery.RecoveryState;
import org.elasticsearch.indices.recovery.RecoveryTargetService;
import org.elasticsearch.repositories.RepositoriesService;
import org.elasticsearch.search.SearchService;
import org.elasticsearch.snapshots.RestoreService;
import org.elasticsearch.threadpool.ThreadPool;

import java.io.IOException;
import java.util.ArrayList;
import java.util.Arrays;
import java.util.HashMap;
import java.util.HashSet;
import java.util.Iterator;
import java.util.List;
import java.util.Map;
import java.util.Set;
import java.util.concurrent.ConcurrentMap;
import java.util.concurrent.TimeUnit;
import java.util.function.Consumer;
import java.util.stream.Collectors;

public class IndicesClusterStateService extends AbstractLifecycleComponent implements ClusterStateListener {

    final AllocatedIndices<? extends Shard, ? extends AllocatedIndex<? extends Shard>> indicesService;
    private final ClusterService clusterService;
    private final ThreadPool threadPool;
    private final RecoveryTargetService recoveryTargetService;
    private final ShardStateAction shardStateAction;
    private final NodeMappingRefreshAction nodeMappingRefreshAction;
    private final NodeServicesProvider nodeServicesProvider;
    private final Consumer<ShardId> globalCheckpointSyncer;

    private static final ShardStateAction.Listener SHARD_STATE_ACTION_LISTENER = new ShardStateAction.Listener() {
    };

    // a list of shards that failed during recovery
    // we keep track of these shards in order to prevent repeated recovery of these shards on each cluster state update
    final ConcurrentMap<ShardId, ShardRouting> failedShardsCache = ConcurrentCollections.newConcurrentMap();
    private final RestoreService restoreService;
    private final RepositoriesService repositoriesService;

    private final FailedShardHandler failedShardHandler = new FailedShardHandler();

    private final boolean sendRefreshMapping;
    private final List<IndexEventListener> buildInIndexListener;

    @Inject
    public IndicesClusterStateService(Settings settings, IndicesService indicesService, ClusterService clusterService,
                                      ThreadPool threadPool, RecoveryTargetService recoveryTargetService,
                                      ShardStateAction shardStateAction,
                                      NodeMappingRefreshAction nodeMappingRefreshAction,
                                      RepositoriesService repositoriesService, RestoreService restoreService,
                                      SearchService searchService, SyncedFlushService syncedFlushService,
                                      RecoverySource recoverySource, NodeServicesProvider nodeServicesProvider,
                                      GlobalCheckpointSyncAction globalCheckpointSyncAction) {
        this(settings, (AllocatedIndices<? extends Shard, ? extends AllocatedIndex<? extends Shard>>) indicesService,
            clusterService, threadPool, recoveryTargetService, shardStateAction,
            nodeMappingRefreshAction, repositoriesService, restoreService, searchService, syncedFlushService, recoverySource,
            nodeServicesProvider, globalCheckpointSyncAction::updateCheckpointForShard);
    }

    // for tests
    IndicesClusterStateService(Settings settings,
                               AllocatedIndices<? extends Shard, ? extends AllocatedIndex<? extends Shard>> indicesService,
                               ClusterService clusterService,
                               ThreadPool threadPool, RecoveryTargetService recoveryTargetService,
                               ShardStateAction shardStateAction,
                               NodeMappingRefreshAction nodeMappingRefreshAction,
                               RepositoriesService repositoriesService, RestoreService restoreService,
                               SearchService searchService, SyncedFlushService syncedFlushService,
                               RecoverySource recoverySource, NodeServicesProvider nodeServicesProvider,
                               Consumer<ShardId> globalCheckpointSyncer) {
        super(settings);
        this.buildInIndexListener = Arrays.asList(recoverySource, recoveryTargetService, searchService, syncedFlushService);
        this.globalCheckpointSyncer = globalCheckpointSyncer;
        this.indicesService = indicesService;
        this.clusterService = clusterService;
        this.threadPool = threadPool;
        this.recoveryTargetService = recoveryTargetService;
        this.shardStateAction = shardStateAction;
        this.nodeMappingRefreshAction = nodeMappingRefreshAction;
        this.restoreService = restoreService;
        this.repositoriesService = repositoriesService;
        this.sendRefreshMapping = this.settings.getAsBoolean("indices.cluster.send_refresh_mapping", true);
        this.nodeServicesProvider = nodeServicesProvider;
    }

    @Override
    protected void doStart() {
        clusterService.addFirst(this);
    }

    @Override
    protected void doStop() {
        clusterService.remove(this);
    }

    @Override
    protected void doClose() {
    }

    @Override
    public synchronized void clusterChanged(final ClusterChangedEvent event) {
        if (!lifecycle.started()) {
            return;
        }

        final ClusterState state = event.state();

        // we need to clean the shards and indices we have on this node, since we
        // are going to recover them again once state persistence is disabled (no master / not recovered)
        // TODO: feels hacky, a block disables state persistence, and then we clean the allocated shards, maybe another flag in blocks?
        if (state.blocks().disableStatePersistence()) {
            for (AllocatedIndex<? extends Shard> indexService : indicesService) {
                indicesService.removeIndex(indexService.index(), "cleaning index (disabled block persistence)"); // also cleans shards
            }
            return;
        }

        updateFailedShardsCache(state);

        deleteIndices(event); // also deletes shards of deleted indices

        removeUnallocatedIndices(state); // also removes shards of removed indices

        failMissingShards(state);

        removeShards(state);

        updateIndices(event); // can also fail shards, but these are then guaranteed to be in failedShardsCache

        createIndices(state);

        createOrUpdateShards(state);
    }

    /**
     * Removes shard entries from the failed shards cache that are no longer allocated to this node by the master.
     * Sends shard failures for shards that are marked as actively allocated to this node but don't actually exist on the node.
     * Resends shard failures for shards that are still marked as allocated to this node but previously failed.
     *
     * @param state new cluster state
     */
    private void updateFailedShardsCache(final ClusterState state) {
        RoutingNode localRoutingNode = state.getRoutingNodes().node(state.nodes().getLocalNodeId());
        if (localRoutingNode == null) {
            failedShardsCache.clear();
            return;
        }

        DiscoveryNode masterNode = state.nodes().getMasterNode();

        // remove items from cache which are not in our routing table anymore and resend failures that have not executed on master yet
        for (Iterator<Map.Entry<ShardId, ShardRouting>> iterator = failedShardsCache.entrySet().iterator(); iterator.hasNext(); ) {
            ShardRouting failedShardRouting = iterator.next().getValue();
            ShardRouting matchedRouting = localRoutingNode.getByShardId(failedShardRouting.shardId());
            if (matchedRouting == null || matchedRouting.isSameAllocation(failedShardRouting) == false) {
                iterator.remove();
            } else {
                if (masterNode != null) { // TODO: can we remove this? Is resending shard failures the responsibility of shardStateAction?
                    String message = "master " + masterNode + " has not removed previously failed shard. resending shard failure";
                    logger.trace("[{}] re-sending failed shard [{}], reason [{}]", matchedRouting.shardId(), matchedRouting, message);
                    shardStateAction.shardFailed(matchedRouting, matchedRouting, message, null, SHARD_STATE_ACTION_LISTENER);
                }
            }
        }
    }

    /**
     * Deletes indices (with shard data).
     *
     * @param event cluster change event
     */
    private void deleteIndices(final ClusterChangedEvent event) {
        final ClusterState previousState = event.previousState();
        final ClusterState state = event.state();
        final String localNodeId = state.nodes().getLocalNodeId();
        assert localNodeId != null;

        for (Index index : event.indicesDeleted()) {
            if (logger.isDebugEnabled()) {
                logger.debug("[{}] cleaning index, no longer part of the metadata", index);
            }
            AllocatedIndex<? extends Shard> indexService = indicesService.indexService(index);
            final IndexSettings indexSettings;
            if (indexService != null) {
                indexSettings = indexService.getIndexSettings();
                indicesService.deleteIndex(index, "index no longer part of the metadata");
            } else if (previousState.metaData().hasIndex(index.getName())) {
                // The deleted index was part of the previous cluster state, but not loaded on the local node
                final IndexMetaData metaData = previousState.metaData().index(index);
                indexSettings = new IndexSettings(metaData, settings);
                indicesService.deleteUnassignedIndex("deleted index was not assigned to local node", metaData, state);
            } else {
                // The previous cluster state's metadata also does not contain the index,
                // which is what happens on node startup when an index was deleted while the
                // node was not part of the cluster.  In this case, try reading the index
                // metadata from disk.  If its not there, there is nothing to delete.
                // First, though, verify the precondition for applying this case by
                // asserting that the previous cluster state is not initialized/recovered.
                assert previousState.blocks().hasGlobalBlock(GatewayService.STATE_NOT_RECOVERED_BLOCK);
                final IndexMetaData metaData = indicesService.verifyIndexIsDeleted(index, event.state());
                if (metaData != null) {
                    indexSettings = new IndexSettings(metaData, settings);
                } else {
                    indexSettings = null;
                }
            }
            if (indexSettings != null) {
                threadPool.generic().execute(new AbstractRunnable() {
                    @Override
                    public void onFailure(Exception e) {
                        logger.warn("[{}] failed to complete pending deletion for index", e, index);
                    }

                    @Override
                    protected void doRun() throws Exception {
                        try {
                            // we are waiting until we can lock the index / all shards on the node and then we ack the delete of the store
                            // to the master. If we can't acquire the locks here immediately there might be a shard of this index still
                            // holding on to the lock due to a "currently canceled recovery" or so. The shard will delete itself BEFORE the
                            // lock is released so it's guaranteed to be deleted by the time we get the lock
                            indicesService.processPendingDeletes(index, indexSettings, new TimeValue(30, TimeUnit.MINUTES));
                        } catch (LockObtainFailedException exc) {
                            logger.warn("[{}] failed to lock all shards for index - timed out after 30 seconds", index);
                        } catch (InterruptedException e) {
                            logger.warn("[{}] failed to lock all shards for index - interrupted", index);
                        }
                    }
                });
            }
        }

        // delete local indices that do neither exist in previous cluster state nor part of tombstones
        for (AllocatedIndex<? extends Shard> indexService : indicesService) {
            Index index = indexService.index();
            IndexMetaData indexMetaData = event.state().metaData().index(index);
            if (indexMetaData == null) {
                assert false : "index" + index + " exists locally, doesn't have a metadata but is not part"
                    + " of the delete index list. \nprevious state: " + event.previousState().prettyPrint()
                    + "\n current state:\n" + event.state().prettyPrint();
                logger.warn("[{}] isn't part of metadata but is part of in memory structures. removing", index);
                indicesService.deleteIndex(index, "isn't part of metadata (explicit check)");
            }
        }
    }

    /**
     * Removes indices that have no shards allocated to this node. This does not delete the shard data as we wait for enough
     * shard copies to exist in the cluster before deleting shard data (triggered by {@link org.elasticsearch.indices.store.IndicesStore}).
     *
     * @param state new cluster state
     */
    private void removeUnallocatedIndices(final ClusterState state) {
        final String localNodeId = state.nodes().getLocalNodeId();
        assert localNodeId != null;

        Set<Index> indicesWithShards = new HashSet<>();
        RoutingNode localRoutingNode = state.getRoutingNodes().node(localNodeId);
        if (localRoutingNode != null) { // null e.g. if we are not a data node
            for (ShardRouting shardRouting : localRoutingNode) {
                indicesWithShards.add(shardRouting.index());
            }
        }

        for (AllocatedIndex<? extends Shard> indexService : indicesService) {
            Index index = indexService.index();
            if (indicesWithShards.contains(index) == false) {
                logger.debug("{} removing index, no shards allocated", index);
                indicesService.removeIndex(index, "removing index (no shards allocated)");
            }
        }
    }

    /**
     * Notifies master about shards that don't exist but are supposed to be active on this node.
     *
     * @param state new cluster state
     */
    private void failMissingShards(final ClusterState state) {
        RoutingNode localRoutingNode = state.getRoutingNodes().node(state.nodes().getLocalNodeId());
        if (localRoutingNode == null) {
            return;
        }
        for (final ShardRouting shardRouting : localRoutingNode) {
            ShardId shardId = shardRouting.shardId();
            if (shardRouting.initializing() == false &&
                failedShardsCache.containsKey(shardId) == false &&
                indicesService.getShardOrNull(shardId) == null) {
                // the master thinks we are active, but we don't have this shard at all, mark it as failed
                sendFailShard(shardRouting, "master marked shard as active, but shard has not been created, mark shard as failed", null);
            }
        }
    }

    /**
     * Removes shards that are currently loaded by indicesService but have disappeared from the routing table of the current node.
     * Also removes shards where the recovery source node has changed.
     * This method does not delete the shard data.
     *
     * @param state new cluster state
     */
    private void removeShards(final ClusterState state) {
        final RoutingTable routingTable = state.routingTable();
        final DiscoveryNodes nodes = state.nodes();
        final String localNodeId = state.nodes().getLocalNodeId();
        assert localNodeId != null;

        // remove shards based on routing nodes (no deletion of data)
        RoutingNode localRoutingNode = state.getRoutingNodes().node(localNodeId);
        for (AllocatedIndex<? extends Shard> indexService : indicesService) {
            for (Shard shard : indexService) {
                ShardRouting currentRoutingEntry = shard.routingEntry();
                ShardId shardId = currentRoutingEntry.shardId();
                ShardRouting newShardRouting = localRoutingNode == null ? null : localRoutingNode.getByShardId(shardId);
                if (newShardRouting == null || newShardRouting.isSameAllocation(currentRoutingEntry) == false) {
                    // we can just remove the shard without cleaning it locally, since we will clean it in IndicesStore
                    // once all shards are allocated
                    logger.debug("{} removing shard (not allocated)", shardId);
                    indexService.removeShard(shardId.id(), "removing shard (not allocated)");
                } else {
                    // remove shards where recovery source has changed. This re-initializes shards later in createOrUpdateShards
                    if (newShardRouting.isPeerRecovery()) {
                        RecoveryState recoveryState = shard.recoveryState();
                        final DiscoveryNode sourceNode = findSourceNodeForPeerRecovery(logger, routingTable, nodes, newShardRouting);
                        if (recoveryState.getSourceNode().equals(sourceNode) == false) {
                            if (recoveryTargetService.cancelRecoveriesForShard(shardId, "recovery source node changed")) {
                                // getting here means that the shard was still recovering
                                logger.debug("{} removing shard (recovery source changed), current [{}], global [{}])",
                                    shardId, currentRoutingEntry, newShardRouting);
                                indexService.removeShard(shardId.id(), "removing shard (recovery source node changed)");
                            }
                        }
                    }
                }
            }
        }
    }

    private void createIndices(final ClusterState state) {
        // we only create indices for shards that are allocated
        RoutingNode localRoutingNode = state.getRoutingNodes().node(state.nodes().getLocalNodeId());
        if (localRoutingNode == null) {
            return;
        }
        // create map of indices to create with shards to fail if index creation fails
        final Map<Index, List<ShardRouting>> indicesToCreate = new HashMap<>();
        for (ShardRouting shardRouting : localRoutingNode) {
            if (failedShardsCache.containsKey(shardRouting.shardId()) == false) {
                final Index index = shardRouting.index();
                if (indicesService.indexService(index) == null) {
                    indicesToCreate.computeIfAbsent(index, k -> new ArrayList<>()).add(shardRouting);
                }
            }
        }

        for (Map.Entry<Index, List<ShardRouting>> entry : indicesToCreate.entrySet()) {
            final Index index = entry.getKey();
            final IndexMetaData indexMetaData = state.metaData().index(index);
            logger.debug("[{}] creating index", index);

            AllocatedIndex<? extends Shard> indexService = null;
            try {
                indexService =
                    indicesService.createIndex(nodeServicesProvider, indexMetaData, buildInIndexListener, globalCheckpointSyncer);

                if (indexService.updateMapping(indexMetaData) && sendRefreshMapping) {
                    nodeMappingRefreshAction.nodeMappingRefresh(state.nodes().getMasterNode(),
                        new NodeMappingRefreshAction.NodeMappingRefreshRequest(indexMetaData.getIndex().getName(),
                            indexMetaData.getIndexUUID(), state.nodes().getLocalNodeId())
                    );
                }
            } catch (Exception e) {
                final String failShardReason;
                if (indexService == null) {
                    failShardReason = "failed to create index";
                } else {
                    failShardReason = "failed to update mapping for index";
                    indicesService.removeIndex(index, "removing index (mapping update failed)");
                }
                for (ShardRouting shardRouting : entry.getValue()) {
                    sendFailShard(shardRouting, failShardReason, e);
                }
            }
        }
    }

    private void updateIndices(ClusterChangedEvent event) {
        if (!event.metaDataChanged()) {
            return;
        }
        final ClusterState state = event.state();
        for (AllocatedIndex<? extends Shard> indexService : indicesService) {
            final Index index = indexService.index();
            final IndexMetaData currentIndexMetaData = indexService.getIndexSettings().getIndexMetaData();
            final IndexMetaData newIndexMetaData = state.metaData().index(index);
            assert newIndexMetaData != null : "index " + index + " should have been removed by deleteIndices";
            if (ClusterChangedEvent.indexMetaDataChanged(currentIndexMetaData, newIndexMetaData)) {
                indexService.updateMetaData(newIndexMetaData);
                try {
                    if (indexService.updateMapping(newIndexMetaData) && sendRefreshMapping) {
                        nodeMappingRefreshAction.nodeMappingRefresh(state.nodes().getMasterNode(),
                            new NodeMappingRefreshAction.NodeMappingRefreshRequest(newIndexMetaData.getIndex().getName(),
                                newIndexMetaData.getIndexUUID(), state.nodes().getLocalNodeId())
                        );
                    }
                } catch (Exception e) {
                    indicesService.removeIndex(indexService.index(), "removing index (mapping update failed)");

                    // fail shards that would be created or updated by createOrUpdateShards
                    RoutingNode localRoutingNode = state.getRoutingNodes().node(state.nodes().getLocalNodeId());
                    if (localRoutingNode != null) {
                        for (final ShardRouting shardRouting : localRoutingNode) {
                            if (shardRouting.index().equals(index) && failedShardsCache.containsKey(shardRouting.shardId()) == false) {
                                sendFailShard(shardRouting, "failed to update mapping for index", e);
                            }
                        }
                    }
                }
            }
        }
    }

    private void createOrUpdateShards(final ClusterState state) {
        RoutingNode localRoutingNode = state.getRoutingNodes().node(state.nodes().getLocalNodeId());
        if (localRoutingNode == null) {
            return;
        }

        DiscoveryNodes nodes = state.nodes();
        RoutingTable routingTable = state.routingTable();

        for (final ShardRouting shardRouting : localRoutingNode) {
            ShardId shardId = shardRouting.shardId();
            if (failedShardsCache.containsKey(shardId) == false) {
                AllocatedIndex<? extends Shard> indexService = indicesService.indexService(shardId.getIndex());
                assert indexService != null : "index " + shardId.getIndex() + " should have been created by createIndices";
                Shard shard = indexService.getShardOrNull(shardId.id());
                if (shard == null) {
                    assert shardRouting.initializing() : shardRouting + " should have been removed by failMissingShards";
                    createShard(nodes, routingTable, shardRouting, indexService);
                } else {
                    updateShard(nodes, shardRouting, shard, routingTable.shardRoutingTable(shardId));
                }
            }
        }
    }

    private void createShard(DiscoveryNodes nodes, RoutingTable routingTable, ShardRouting shardRouting,
                             AllocatedIndex<? extends Shard> indexService) {
        assert shardRouting.initializing() : "only allow shard creation for initializing shard but was " + shardRouting;

        DiscoveryNode sourceNode = null;
        if (shardRouting.isPeerRecovery()) {
            sourceNode = findSourceNodeForPeerRecovery(logger, routingTable, nodes, shardRouting);
            if (sourceNode == null) {
                logger.trace("ignoring initializing shard {} - no source node can be found.", shardRouting.shardId());
                return;
            }
        }

        try {
            logger.debug("{} creating shard", shardRouting.shardId());
            RecoveryState recoveryState = recoveryState(nodes.getLocalNode(), sourceNode, shardRouting,
                indexService.getIndexSettings().getIndexMetaData());
            indicesService.createShard(shardRouting, recoveryState, recoveryTargetService, new RecoveryListener(shardRouting),
                repositoriesService, nodeServicesProvider, failedShardHandler);
        } catch (IndexShardAlreadyExistsException e) {
            // ignore this, the method call can happen several times
            logger.debug("Trying to create shard that already exists", e);
            assert false;
        } catch (Exception e) {
            failAndRemoveShard(shardRouting, true, "failed to create shard", e);
        }
    }

    private void updateShard(DiscoveryNodes nodes, ShardRouting shardRouting, Shard shard, IndexShardRoutingTable shardRoutingTable) {
        final ShardRouting currentRoutingEntry = shard.routingEntry();
        assert currentRoutingEntry.isSameAllocation(shardRouting) :
            "local shard has a different allocation id but wasn't cleaning by removeShards. "
                + "cluster state: " + shardRouting + " local: " + currentRoutingEntry;

        try {
            shard.updateRoutingEntry(shardRouting);
<<<<<<< HEAD
            if (shardRouting.primary()) {
                Set<String> activeIds = shardRoutingTable.activeShards().stream().map(sr -> sr.allocationId().getId())
                    .collect(Collectors.toSet());
                Set<String> initializingIds = shardRoutingTable.getAllInitializingShards().stream().map(sr -> sr.allocationId().getId())
                    .collect(Collectors.toSet());
                shard.updateAllocationIdsFromMaster(activeIds, initializingIds);
            }
        } catch (Throwable e) {
            failAndRemoveShard(shardRouting, true, "failed updating shard of the new meta data", e);
=======
        } catch (Exception e) {
            failAndRemoveShard(shardRouting, true, "failed updating shard routing entry", e);
>>>>>>> 74af0e36
            return;
        }


        final IndexShardState state = shard.state();
        if (shardRouting.initializing() && (state == IndexShardState.STARTED || state == IndexShardState.POST_RECOVERY)) {
            // the master thinks we are initializing, but we are already started or on POST_RECOVERY and waiting
            // for master to confirm a shard started message (either master failover, or a cluster event before
            // we managed to tell the master we started), mark us as started
            if (logger.isTraceEnabled()) {
                logger.trace("{} master marked shard as initializing, but shard has state [{}], resending shard started to {}",
                    shardRouting.shardId(), state, nodes.getMasterNode());
            }
            if (nodes.getMasterNode() != null) {
                shardStateAction.shardStarted(shardRouting, "master " + nodes.getMasterNode() +
                    " marked shard as initializing, but shard state is [" + state + "], mark shard as started",
                    SHARD_STATE_ACTION_LISTENER);
            }
        }
    }

    /**
     * Finds the routing source node for peer recovery, return null if its not found. Note, this method expects the shard
     * routing to *require* peer recovery, use {@link ShardRouting#isPeerRecovery()} to
     * check if its needed or not.
     */
    private static DiscoveryNode findSourceNodeForPeerRecovery(ESLogger logger, RoutingTable routingTable, DiscoveryNodes nodes,
                                                               ShardRouting shardRouting) {
        DiscoveryNode sourceNode = null;
        if (!shardRouting.primary()) {
            ShardRouting primary = routingTable.shardRoutingTable(shardRouting.shardId()).primaryShard();
            // only recover from started primary, if we can't find one, we will do it next round
            if (primary.active()) {
                sourceNode = nodes.get(primary.currentNodeId());
                if (sourceNode == null) {
                    logger.trace("can't find replica source node because primary shard {} is assigned to an unknown node.", primary);
                }
            } else {
                logger.trace("can't find replica source node because primary shard {} is not active.", primary);
            }
        } else if (shardRouting.relocatingNodeId() != null) {
            sourceNode = nodes.get(shardRouting.relocatingNodeId());
            if (sourceNode == null) {
                logger.trace("can't find relocation source node for shard {} because it is assigned to an unknown node [{}].",
                    shardRouting.shardId(), shardRouting.relocatingNodeId());
            }
        } else {
            throw new IllegalStateException("trying to find source node for peer recovery when routing state means no peer recovery: " +
                shardRouting);
        }
        return sourceNode;
    }

    private class RecoveryListener implements RecoveryTargetService.RecoveryListener {

        private final ShardRouting shardRouting;

        private RecoveryListener(ShardRouting shardRouting) {
            this.shardRouting = shardRouting;
        }

        @Override
        public void onRecoveryDone(RecoveryState state) {
            if (state.getType() == RecoveryState.Type.SNAPSHOT) {
                restoreService.indexShardRestoreCompleted(state.getRestoreSource().snapshot(), shardRouting.shardId());
            }
            shardStateAction.shardStarted(shardRouting, message(state), SHARD_STATE_ACTION_LISTENER);
        }

        private String message(RecoveryState state) {
            switch (state.getType()) {
                case SNAPSHOT: return "after recovery from repository";
                case STORE: return "after recovery from store";
                case PRIMARY_RELOCATION: return "after recovery (primary relocation) from node [" + state.getSourceNode() + "]";
                case REPLICA: return "after recovery (replica) from node [" + state.getSourceNode() + "]";
                case LOCAL_SHARDS: return "after recovery from local shards";
                default: throw new IllegalArgumentException("Unknown recovery type: " + state.getType().name());
            }
        }

        @Override
        public void onRecoveryFailure(RecoveryState state, RecoveryFailedException e, boolean sendShardFailure) {
            if (state.getType() == RecoveryState.Type.SNAPSHOT) {
                try {
                    if (Lucene.isCorruptionException(e.getCause())) {
                        restoreService.failRestore(state.getRestoreSource().snapshot(), shardRouting.shardId());
                    }
                } catch (Exception inner) {
                    e.addSuppressed(inner);
                } finally {
                    handleRecoveryFailure(shardRouting, sendShardFailure, e);
                }
            } else {
                handleRecoveryFailure(shardRouting, sendShardFailure, e);
            }
        }
    }

    private RecoveryState recoveryState(DiscoveryNode localNode, DiscoveryNode sourceNode, ShardRouting shardRouting,
                                              IndexMetaData indexMetaData) {
        assert shardRouting.initializing() : "only allow initializing shard routing to be recovered: " + shardRouting;
        if (shardRouting.isPeerRecovery()) {
            assert sourceNode != null : "peer recovery started but sourceNode is null for " + shardRouting;
            RecoveryState.Type type = shardRouting.primary() ? RecoveryState.Type.PRIMARY_RELOCATION : RecoveryState.Type.REPLICA;
            return new RecoveryState(shardRouting.shardId(), shardRouting.primary(), type, sourceNode, localNode);
        } else if (shardRouting.restoreSource() == null) {
            // recover from filesystem store
            Index mergeSourceIndex = indexMetaData.getMergeSourceIndex();
            final boolean recoverFromLocalShards = mergeSourceIndex != null && shardRouting.allocatedPostIndexCreate(indexMetaData) == false
                && shardRouting.primary();
            return new RecoveryState(shardRouting.shardId(), shardRouting.primary(),
                recoverFromLocalShards ? RecoveryState.Type.LOCAL_SHARDS : RecoveryState.Type.STORE, localNode, localNode);
        } else {
            // recover from a snapshot
            return new RecoveryState(shardRouting.shardId(), shardRouting.primary(),
                RecoveryState.Type.SNAPSHOT, shardRouting.restoreSource(), localNode);
        }
    }

    private synchronized void handleRecoveryFailure(ShardRouting shardRouting, boolean sendShardFailure, Exception failure) {
        failAndRemoveShard(shardRouting, sendShardFailure, "failed recovery", failure);
    }

    private void failAndRemoveShard(ShardRouting shardRouting, boolean sendShardFailure, String message, @Nullable Exception failure) {
        try {
            AllocatedIndex<? extends Shard> indexService = indicesService.indexService(shardRouting.shardId().getIndex());
            if (indexService != null) {
                indexService.removeShard(shardRouting.shardId().id(), message);
            }
        } catch (ShardNotFoundException e) {
            // the node got closed on us, ignore it
        } catch (Exception inner) {
            inner.addSuppressed(failure);
            logger.warn(
                "[{}][{}] failed to remove shard after failure ([{}])",
                inner,
                shardRouting.getIndexName(),
                shardRouting.getId(),
                message);
        }
        if (sendShardFailure) {
            sendFailShard(shardRouting, message, failure);
        }
    }

    private void sendFailShard(ShardRouting shardRouting, String message, @Nullable Exception failure) {
        try {
            logger.warn("[{}] marking and sending shard failed due to [{}]", failure, shardRouting.shardId(), message);
            failedShardsCache.put(shardRouting.shardId(), shardRouting);
            shardStateAction.shardFailed(shardRouting, shardRouting, message, failure, SHARD_STATE_ACTION_LISTENER);
        } catch (Exception inner) {
            if (failure != null) inner.addSuppressed(failure);
            logger.warn(
                    "[{}][{}] failed to mark shard as failed (because of [{}])",
                    inner,
                    shardRouting.getIndexName(),
                    shardRouting.getId(),
                    message);
        }
    }

    private class FailedShardHandler implements Callback<IndexShard.ShardFailure> {
        @Override
        public void handle(final IndexShard.ShardFailure shardFailure) {
            final ShardRouting shardRouting = shardFailure.routing;
            threadPool.generic().execute(() -> {
                synchronized (IndicesClusterStateService.this) {
                    failAndRemoveShard(shardRouting, true, "shard failure, reason [" + shardFailure.reason + "]", shardFailure.cause);
                }
            });
        }
    }

    public interface Shard {

        /**
         * Returns the shard id of this shard.
         */
        ShardId shardId();

        /**
         * Returns the latest cluster routing entry received with this shard.
         */
        ShardRouting routingEntry();

        /**
         * Returns the latest internal shard state.
         */
        IndexShardState state();

        /**
         * Returns the recovery state associated with this shard.
         */
        RecoveryState recoveryState();

        /**
         * Updates the shards routing entry. This mutate the shards internal state depending
         * on the changes that get introduced by the new routing value. This method will persist shard level metadata.
         *
         * @throws IndexShardRelocatedException if shard is marked as relocated and relocation aborted
         * @throws IOException                  if shard state could not be persisted
         */
        void updateRoutingEntry(ShardRouting shardRouting) throws IOException;

        /**
         * update the shard about the current active allocation ids. only called on a primary shard
         *
         * @param activeIds       set of active allocation ids
         * @param initializingIds set of initializing allocations ids
         */
        void updateAllocationIdsFromMaster(Set<String> activeIds, Set<String> initializingIds);
    }

    public interface AllocatedIndex<T extends Shard> extends Iterable<T>, IndexComponent {

        /**
         * Returns the index settings of this index.
         */
        IndexSettings getIndexSettings();

        /**
         * Updates the meta data of this index. Changes become visible through {@link #getIndexSettings()}
         */
        void updateMetaData(IndexMetaData indexMetaData);

        /**
         * Checks if index requires refresh from master.
         */
        boolean updateMapping(IndexMetaData indexMetaData) throws IOException;

        /**
         * Returns shard with given id.
         */
        @Nullable T getShardOrNull(int shardId);

        /**
         * Removes shard with given id.
         */
        void removeShard(int shardId, String message);
    }

    public interface AllocatedIndices<T extends Shard, U extends AllocatedIndex<T>> extends Iterable<U> {

        /**
         * Creates a new {@link IndexService} for the given metadata.
         * @param indexMetaData the index metadata to create the index for
         * @param builtInIndexListener a list of built-in lifecycle {@link IndexEventListener} that should should be used along side with
         *                             the per-index listeners
         * @throws IndexAlreadyExistsException if the index already exists.
         */
        U createIndex(NodeServicesProvider nodeServicesProvider, IndexMetaData indexMetaData,
                         List<IndexEventListener> builtInIndexListener, Consumer<ShardId> globalCheckpointSyncer) throws IOException;

        /**
         * Verify that the contents on disk for the given index is deleted; if not, delete the contents.
         * This method assumes that an index is already deleted in the cluster state and/or explicitly
         * through index tombstones.
         * @param index {@code Index} to make sure its deleted from disk
         * @param clusterState {@code ClusterState} to ensure the index is not part of it
         * @return IndexMetaData for the index loaded from disk
         */
        IndexMetaData verifyIndexIsDeleted(Index index, ClusterState clusterState);

        /**
         * Deletes the given index. Persistent parts of the index
         * like the shards files, state and transaction logs are removed once all resources are released.
         *
         * Equivalent to {@link #removeIndex(Index, String)} but fires
         * different lifecycle events to ensure pending resources of this index are immediately removed.
         * @param index the index to delete
         * @param reason the high level reason causing this delete
         */
        void deleteIndex(Index index, String reason);

        /**
         * Deletes an index that is not assigned to this node. This method cleans up all disk folders relating to the index
         * but does not deal with in-memory structures. For those call {@link #deleteIndex(Index, String)}
         */
        void deleteUnassignedIndex(String reason, IndexMetaData metaData, ClusterState clusterState);

        /**
         * Removes the given index from this service and releases all associated resources. Persistent parts of the index
         * like the shards files, state and transaction logs are kept around in the case of a disaster recovery.
         * @param index the index to remove
         * @param reason  the high level reason causing this removal
         */
        void removeIndex(Index index, String reason);

        /**
         * Returns an IndexService for the specified index if exists otherwise returns <code>null</code>.
         */
        @Nullable U indexService(Index index);

        /**
         * Creates shard for the specified shard routing and starts recovery,
         */
        T createShard(ShardRouting shardRouting, RecoveryState recoveryState, RecoveryTargetService recoveryTargetService,
                      RecoveryTargetService.RecoveryListener recoveryListener, RepositoriesService repositoriesService,
                      NodeServicesProvider nodeServicesProvider, Callback<IndexShard.ShardFailure> onShardFailure) throws IOException;

        /**
         * Returns shard for the specified id if it exists otherwise returns <code>null</code>.
         */
        default T getShardOrNull(ShardId shardId) {
            U indexRef = indexService(shardId.getIndex());
            if (indexRef != null) {
                return indexRef.getShardOrNull(shardId.id());
            }
            return null;
        }

        void processPendingDeletes(Index index, IndexSettings indexSettings, TimeValue timeValue) throws IOException, InterruptedException;
    }
}<|MERGE_RESOLUTION|>--- conflicted
+++ resolved
@@ -546,7 +546,6 @@
 
         try {
             shard.updateRoutingEntry(shardRouting);
-<<<<<<< HEAD
             if (shardRouting.primary()) {
                 Set<String> activeIds = shardRoutingTable.activeShards().stream().map(sr -> sr.allocationId().getId())
                     .collect(Collectors.toSet());
@@ -554,12 +553,8 @@
                     .collect(Collectors.toSet());
                 shard.updateAllocationIdsFromMaster(activeIds, initializingIds);
             }
-        } catch (Throwable e) {
-            failAndRemoveShard(shardRouting, true, "failed updating shard of the new meta data", e);
-=======
         } catch (Exception e) {
             failAndRemoveShard(shardRouting, true, "failed updating shard routing entry", e);
->>>>>>> 74af0e36
             return;
         }
 
