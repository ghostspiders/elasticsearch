/*
 * Copyright Elasticsearch B.V. and/or licensed to Elasticsearch B.V. under one
 * or more contributor license agreements. Licensed under the Elastic License;
 * you may not use this file except in compliance with the Elastic License.
 */
package org.elasticsearch.xpack.core.security.authz.privilege;

import org.elasticsearch.xpack.core.security.authz.permission.ClusterPermission;

<<<<<<< HEAD
import java.util.Collections;
import java.util.HashSet;
import java.util.Locale;
import java.util.Map;
import java.util.Set;
import java.util.concurrent.ConcurrentHashMap;
import java.util.function.Predicate;

import static java.util.Map.entry;
import static org.elasticsearch.xpack.core.security.support.Automatons.minusAndMinimize;
import static org.elasticsearch.xpack.core.security.support.Automatons.patterns;

public final class ClusterPrivilege extends Privilege {

    // shared automatons
    private static final Automaton MANAGE_SECURITY_AUTOMATON = patterns("cluster:admin/xpack/security/*");
    private static final Automaton MANAGE_SAML_AUTOMATON = patterns("cluster:admin/xpack/security/saml/*",
            InvalidateTokenAction.NAME, RefreshTokenAction.NAME);
    private static final Automaton MANAGE_OIDC_AUTOMATON = patterns("cluster:admin/xpack/security/oidc/*");
    private static final Automaton MANAGE_TOKEN_AUTOMATON = patterns("cluster:admin/xpack/security/token/*");
    private static final Automaton MANAGE_API_KEY_AUTOMATON = patterns("cluster:admin/xpack/security/api_key/*");
    private static final Automaton MONITOR_AUTOMATON = patterns("cluster:monitor/*");
    private static final Automaton MONITOR_ML_AUTOMATON = patterns("cluster:monitor/xpack/ml/*");
    private static final Automaton MONITOR_DATA_FRAME_AUTOMATON = patterns("cluster:monitor/data_frame/*");
    private static final Automaton MONITOR_WATCHER_AUTOMATON = patterns("cluster:monitor/xpack/watcher/*");
    private static final Automaton MONITOR_ROLLUP_AUTOMATON = patterns("cluster:monitor/xpack/rollup/*");
    private static final Automaton ALL_CLUSTER_AUTOMATON = patterns("cluster:*", "indices:admin/template/*");
    private static final Automaton MANAGE_AUTOMATON = minusAndMinimize(ALL_CLUSTER_AUTOMATON, MANAGE_SECURITY_AUTOMATON);
    private static final Automaton MANAGE_ML_AUTOMATON = patterns("cluster:admin/xpack/ml/*", "cluster:monitor/xpack/ml/*");
    private static final Automaton MANAGE_DATA_FRAME_AUTOMATON = patterns("cluster:admin/data_frame/*", "cluster:monitor/data_frame/*");
    private static final Automaton MANAGE_WATCHER_AUTOMATON = patterns("cluster:admin/xpack/watcher/*", "cluster:monitor/xpack/watcher/*");
    private static final Automaton TRANSPORT_CLIENT_AUTOMATON = patterns("cluster:monitor/nodes/liveness", "cluster:monitor/state");
    private static final Automaton MANAGE_IDX_TEMPLATE_AUTOMATON = patterns("indices:admin/template/*");
    private static final Automaton MANAGE_INGEST_PIPELINE_AUTOMATON = patterns("cluster:admin/ingest/pipeline/*");
    private static final Automaton MANAGE_ROLLUP_AUTOMATON = patterns("cluster:admin/xpack/rollup/*", "cluster:monitor/xpack/rollup/*");
    private static final Automaton MANAGE_CCR_AUTOMATON =
        patterns("cluster:admin/xpack/ccr/*", ClusterStateAction.NAME, HasPrivilegesAction.NAME);
    private static final Automaton CREATE_SNAPSHOT_AUTOMATON = patterns(CreateSnapshotAction.NAME, SnapshotsStatusAction.NAME + "*",
            GetSnapshotsAction.NAME, SnapshotsStatusAction.NAME, GetRepositoriesAction.NAME);
    private static final Automaton READ_CCR_AUTOMATON = patterns(ClusterStateAction.NAME, HasPrivilegesAction.NAME);
    private static final Automaton MANAGE_ILM_AUTOMATON = patterns("cluster:admin/ilm/*");
    private static final Automaton READ_ILM_AUTOMATON = patterns(GetLifecycleAction.NAME, GetStatusAction.NAME);
    private static final Automaton MANAGE_SLM_AUTOMATON =
        patterns("cluster:admin/slm/*", StartILMAction.NAME, StopILMAction.NAME, GetStatusAction.NAME);
    private static final Automaton READ_SLM_AUTOMATON = patterns(GetSnapshotLifecycleAction.NAME, GetStatusAction.NAME);
    private static final Automaton MANAGE_ENRICH_AUTOMATON = patterns("cluster:admin/xpack/enrich/*");

    public static final ClusterPrivilege NONE =                  new ClusterPrivilege("none",                Automatons.EMPTY);
    public static final ClusterPrivilege ALL =                   new ClusterPrivilege("all",                 ALL_CLUSTER_AUTOMATON);
    public static final ClusterPrivilege MONITOR =               new ClusterPrivilege("monitor",             MONITOR_AUTOMATON);
    public static final ClusterPrivilege MONITOR_ML =            new ClusterPrivilege("monitor_ml",          MONITOR_ML_AUTOMATON);
    public static final ClusterPrivilege MONITOR_DATA_FRAME =
            new ClusterPrivilege("monitor_data_frame_transforms", MONITOR_DATA_FRAME_AUTOMATON);
    public static final ClusterPrivilege MONITOR_WATCHER =       new ClusterPrivilege("monitor_watcher",     MONITOR_WATCHER_AUTOMATON);
    public static final ClusterPrivilege MONITOR_ROLLUP =        new ClusterPrivilege("monitor_rollup",      MONITOR_ROLLUP_AUTOMATON);
    public static final ClusterPrivilege MANAGE =                new ClusterPrivilege("manage",              MANAGE_AUTOMATON);
    public static final ClusterPrivilege MANAGE_ML =             new ClusterPrivilege("manage_ml",           MANAGE_ML_AUTOMATON);
    public static final ClusterPrivilege MANAGE_DATA_FRAME =
            new ClusterPrivilege("manage_data_frame_transforms", MANAGE_DATA_FRAME_AUTOMATON);
    public static final ClusterPrivilege MANAGE_TOKEN =          new ClusterPrivilege("manage_token",        MANAGE_TOKEN_AUTOMATON);
    public static final ClusterPrivilege MANAGE_WATCHER =        new ClusterPrivilege("manage_watcher",      MANAGE_WATCHER_AUTOMATON);
    public static final ClusterPrivilege MANAGE_ROLLUP =         new ClusterPrivilege("manage_rollup",       MANAGE_ROLLUP_AUTOMATON);
    public static final ClusterPrivilege MANAGE_IDX_TEMPLATES =
            new ClusterPrivilege("manage_index_templates", MANAGE_IDX_TEMPLATE_AUTOMATON);
    public static final ClusterPrivilege MANAGE_INGEST_PIPELINES =
            new ClusterPrivilege("manage_ingest_pipelines", MANAGE_INGEST_PIPELINE_AUTOMATON);
    public static final ClusterPrivilege TRANSPORT_CLIENT =      new ClusterPrivilege("transport_client",    TRANSPORT_CLIENT_AUTOMATON);
    public static final ClusterPrivilege MANAGE_SECURITY =       new ClusterPrivilege("manage_security",     MANAGE_SECURITY_AUTOMATON);
    public static final ClusterPrivilege MANAGE_SAML =           new ClusterPrivilege("manage_saml",         MANAGE_SAML_AUTOMATON);
    public static final ClusterPrivilege MANAGE_OIDC =           new ClusterPrivilege("manage_oidc", MANAGE_OIDC_AUTOMATON);
    public static final ClusterPrivilege MANAGE_API_KEY =        new ClusterPrivilege("manage_api_key", MANAGE_API_KEY_AUTOMATON);
    public static final ClusterPrivilege MANAGE_PIPELINE =       new ClusterPrivilege("manage_pipeline", "cluster:admin/ingest/pipeline/*");
    public static final ClusterPrivilege MANAGE_CCR =            new ClusterPrivilege("manage_ccr", MANAGE_CCR_AUTOMATON);
    public static final ClusterPrivilege READ_CCR =              new ClusterPrivilege("read_ccr", READ_CCR_AUTOMATON);
    public static final ClusterPrivilege CREATE_SNAPSHOT =       new ClusterPrivilege("create_snapshot", CREATE_SNAPSHOT_AUTOMATON);
    public static final ClusterPrivilege MANAGE_ILM =            new ClusterPrivilege("manage_ilm", MANAGE_ILM_AUTOMATON);
    public static final ClusterPrivilege READ_ILM =              new ClusterPrivilege("read_ilm", READ_ILM_AUTOMATON);
    public static final ClusterPrivilege MANAGE_SLM =            new ClusterPrivilege("manage_slm", MANAGE_SLM_AUTOMATON);
    public static final ClusterPrivilege READ_SLM =              new ClusterPrivilege("read_slm", READ_SLM_AUTOMATON);
    public static final ClusterPrivilege MANAGE_ENRICH =         new ClusterPrivilege("manage_enrich", MANAGE_ENRICH_AUTOMATON);

    public static final Predicate<String> ACTION_MATCHER = ClusterPrivilege.ALL.predicate();

    private static final Map<String, ClusterPrivilege> VALUES = Map.ofEntries(
            entry("none", NONE),
            entry("all", ALL),
            entry("monitor", MONITOR),
            entry("monitor_ml", MONITOR_ML),
            entry("monitor_data_frame_transforms", MONITOR_DATA_FRAME),
            entry("monitor_watcher", MONITOR_WATCHER),
            entry("monitor_rollup", MONITOR_ROLLUP),
            entry("manage", MANAGE),
            entry("manage_ml", MANAGE_ML),
            entry("manage_data_frame_transforms", MANAGE_DATA_FRAME),
            entry("manage_token", MANAGE_TOKEN),
            entry("manage_watcher", MANAGE_WATCHER),
            entry("manage_index_templates", MANAGE_IDX_TEMPLATES),
            entry("manage_ingest_pipelines", MANAGE_INGEST_PIPELINES),
            entry("transport_client", TRANSPORT_CLIENT),
            entry("manage_security", MANAGE_SECURITY),
            entry("manage_saml", MANAGE_SAML),
            entry("manage_oidc", MANAGE_OIDC),
            entry("manage_api_key", MANAGE_API_KEY),
            entry("manage_pipeline", MANAGE_PIPELINE),
            entry("manage_rollup", MANAGE_ROLLUP),
            entry("manage_ccr", MANAGE_CCR),
            entry("read_ccr", READ_CCR),
            entry("create_snapshot", CREATE_SNAPSHOT),
            entry("manage_ilm", MANAGE_ILM),
            entry("read_ilm", READ_ILM),
            entry("manage_slm", MANAGE_SLM),
            entry("read_slm", READ_SLM),
            entry("manage_enrich", MANAGE_ENRICH));

    private static final ConcurrentHashMap<Set<String>, ClusterPrivilege> CACHE = new ConcurrentHashMap<>();

    private ClusterPrivilege(String name, String... patterns) {
        super(name, patterns);
    }

    private ClusterPrivilege(String name, Automaton automaton) {
        super(Collections.singleton(name), automaton);
    }

    private ClusterPrivilege(Set<String> name, Automaton automaton) {
        super(name, automaton);
    }

    public static ClusterPrivilege get(Set<String> name) {
        if (name == null || name.isEmpty()) {
            return NONE;
        }
        return CACHE.computeIfAbsent(name, ClusterPrivilege::resolve);
    }

    private static ClusterPrivilege resolve(Set<String> name) {
        final int size = name.size();
        if (size == 0) {
            throw new IllegalArgumentException("empty set should not be used");
        }

        Set<String> actions = new HashSet<>();
        Set<Automaton> automata = new HashSet<>();
        for (String part : name) {
            part = part.toLowerCase(Locale.ROOT);
            if (ACTION_MATCHER.test(part)) {
                actions.add(actionToPattern(part));
            } else {
                ClusterPrivilege privilege = VALUES.get(part);
                if (privilege != null && size == 1) {
                    return privilege;
                } else if (privilege != null) {
                    automata.add(privilege.automaton);
                } else {
                    throw new IllegalArgumentException("unknown cluster privilege [" + name + "]. a privilege must be either " +
                            "one of the predefined fixed cluster privileges [" +
                            Strings.collectionToCommaDelimitedString(VALUES.entrySet()) + "] or a pattern over one of the available " +
                            "cluster actions");
                }
            }
        }

        if (actions.isEmpty() == false) {
            automata.add(patterns(actions));
        }
        return new ClusterPrivilege(name, Automatons.unionAndMinimize(automata));
    }

    public static Set<String> names() {
        return Collections.unmodifiableSet(VALUES.keySet());
    }
=======
/**
 * This interface represents a privilege that is used to control access to cluster level actions.
 */
public interface ClusterPrivilege {
    /**
     * Uses {@link ClusterPermission.Builder} to add predicate that later can be used to build a {@link ClusterPermission}.
     * @param builder {@link ClusterPermission.Builder}
     * @return an instance of {@link ClusterPermission.Builder}
     */
    ClusterPermission.Builder buildPermission(ClusterPermission.Builder builder);
>>>>>>> 1d9be0e8
}<|MERGE_RESOLUTION|>--- conflicted
+++ resolved
@@ -7,179 +7,6 @@
 
 import org.elasticsearch.xpack.core.security.authz.permission.ClusterPermission;
 
-<<<<<<< HEAD
-import java.util.Collections;
-import java.util.HashSet;
-import java.util.Locale;
-import java.util.Map;
-import java.util.Set;
-import java.util.concurrent.ConcurrentHashMap;
-import java.util.function.Predicate;
-
-import static java.util.Map.entry;
-import static org.elasticsearch.xpack.core.security.support.Automatons.minusAndMinimize;
-import static org.elasticsearch.xpack.core.security.support.Automatons.patterns;
-
-public final class ClusterPrivilege extends Privilege {
-
-    // shared automatons
-    private static final Automaton MANAGE_SECURITY_AUTOMATON = patterns("cluster:admin/xpack/security/*");
-    private static final Automaton MANAGE_SAML_AUTOMATON = patterns("cluster:admin/xpack/security/saml/*",
-            InvalidateTokenAction.NAME, RefreshTokenAction.NAME);
-    private static final Automaton MANAGE_OIDC_AUTOMATON = patterns("cluster:admin/xpack/security/oidc/*");
-    private static final Automaton MANAGE_TOKEN_AUTOMATON = patterns("cluster:admin/xpack/security/token/*");
-    private static final Automaton MANAGE_API_KEY_AUTOMATON = patterns("cluster:admin/xpack/security/api_key/*");
-    private static final Automaton MONITOR_AUTOMATON = patterns("cluster:monitor/*");
-    private static final Automaton MONITOR_ML_AUTOMATON = patterns("cluster:monitor/xpack/ml/*");
-    private static final Automaton MONITOR_DATA_FRAME_AUTOMATON = patterns("cluster:monitor/data_frame/*");
-    private static final Automaton MONITOR_WATCHER_AUTOMATON = patterns("cluster:monitor/xpack/watcher/*");
-    private static final Automaton MONITOR_ROLLUP_AUTOMATON = patterns("cluster:monitor/xpack/rollup/*");
-    private static final Automaton ALL_CLUSTER_AUTOMATON = patterns("cluster:*", "indices:admin/template/*");
-    private static final Automaton MANAGE_AUTOMATON = minusAndMinimize(ALL_CLUSTER_AUTOMATON, MANAGE_SECURITY_AUTOMATON);
-    private static final Automaton MANAGE_ML_AUTOMATON = patterns("cluster:admin/xpack/ml/*", "cluster:monitor/xpack/ml/*");
-    private static final Automaton MANAGE_DATA_FRAME_AUTOMATON = patterns("cluster:admin/data_frame/*", "cluster:monitor/data_frame/*");
-    private static final Automaton MANAGE_WATCHER_AUTOMATON = patterns("cluster:admin/xpack/watcher/*", "cluster:monitor/xpack/watcher/*");
-    private static final Automaton TRANSPORT_CLIENT_AUTOMATON = patterns("cluster:monitor/nodes/liveness", "cluster:monitor/state");
-    private static final Automaton MANAGE_IDX_TEMPLATE_AUTOMATON = patterns("indices:admin/template/*");
-    private static final Automaton MANAGE_INGEST_PIPELINE_AUTOMATON = patterns("cluster:admin/ingest/pipeline/*");
-    private static final Automaton MANAGE_ROLLUP_AUTOMATON = patterns("cluster:admin/xpack/rollup/*", "cluster:monitor/xpack/rollup/*");
-    private static final Automaton MANAGE_CCR_AUTOMATON =
-        patterns("cluster:admin/xpack/ccr/*", ClusterStateAction.NAME, HasPrivilegesAction.NAME);
-    private static final Automaton CREATE_SNAPSHOT_AUTOMATON = patterns(CreateSnapshotAction.NAME, SnapshotsStatusAction.NAME + "*",
-            GetSnapshotsAction.NAME, SnapshotsStatusAction.NAME, GetRepositoriesAction.NAME);
-    private static final Automaton READ_CCR_AUTOMATON = patterns(ClusterStateAction.NAME, HasPrivilegesAction.NAME);
-    private static final Automaton MANAGE_ILM_AUTOMATON = patterns("cluster:admin/ilm/*");
-    private static final Automaton READ_ILM_AUTOMATON = patterns(GetLifecycleAction.NAME, GetStatusAction.NAME);
-    private static final Automaton MANAGE_SLM_AUTOMATON =
-        patterns("cluster:admin/slm/*", StartILMAction.NAME, StopILMAction.NAME, GetStatusAction.NAME);
-    private static final Automaton READ_SLM_AUTOMATON = patterns(GetSnapshotLifecycleAction.NAME, GetStatusAction.NAME);
-    private static final Automaton MANAGE_ENRICH_AUTOMATON = patterns("cluster:admin/xpack/enrich/*");
-
-    public static final ClusterPrivilege NONE =                  new ClusterPrivilege("none",                Automatons.EMPTY);
-    public static final ClusterPrivilege ALL =                   new ClusterPrivilege("all",                 ALL_CLUSTER_AUTOMATON);
-    public static final ClusterPrivilege MONITOR =               new ClusterPrivilege("monitor",             MONITOR_AUTOMATON);
-    public static final ClusterPrivilege MONITOR_ML =            new ClusterPrivilege("monitor_ml",          MONITOR_ML_AUTOMATON);
-    public static final ClusterPrivilege MONITOR_DATA_FRAME =
-            new ClusterPrivilege("monitor_data_frame_transforms", MONITOR_DATA_FRAME_AUTOMATON);
-    public static final ClusterPrivilege MONITOR_WATCHER =       new ClusterPrivilege("monitor_watcher",     MONITOR_WATCHER_AUTOMATON);
-    public static final ClusterPrivilege MONITOR_ROLLUP =        new ClusterPrivilege("monitor_rollup",      MONITOR_ROLLUP_AUTOMATON);
-    public static final ClusterPrivilege MANAGE =                new ClusterPrivilege("manage",              MANAGE_AUTOMATON);
-    public static final ClusterPrivilege MANAGE_ML =             new ClusterPrivilege("manage_ml",           MANAGE_ML_AUTOMATON);
-    public static final ClusterPrivilege MANAGE_DATA_FRAME =
-            new ClusterPrivilege("manage_data_frame_transforms", MANAGE_DATA_FRAME_AUTOMATON);
-    public static final ClusterPrivilege MANAGE_TOKEN =          new ClusterPrivilege("manage_token",        MANAGE_TOKEN_AUTOMATON);
-    public static final ClusterPrivilege MANAGE_WATCHER =        new ClusterPrivilege("manage_watcher",      MANAGE_WATCHER_AUTOMATON);
-    public static final ClusterPrivilege MANAGE_ROLLUP =         new ClusterPrivilege("manage_rollup",       MANAGE_ROLLUP_AUTOMATON);
-    public static final ClusterPrivilege MANAGE_IDX_TEMPLATES =
-            new ClusterPrivilege("manage_index_templates", MANAGE_IDX_TEMPLATE_AUTOMATON);
-    public static final ClusterPrivilege MANAGE_INGEST_PIPELINES =
-            new ClusterPrivilege("manage_ingest_pipelines", MANAGE_INGEST_PIPELINE_AUTOMATON);
-    public static final ClusterPrivilege TRANSPORT_CLIENT =      new ClusterPrivilege("transport_client",    TRANSPORT_CLIENT_AUTOMATON);
-    public static final ClusterPrivilege MANAGE_SECURITY =       new ClusterPrivilege("manage_security",     MANAGE_SECURITY_AUTOMATON);
-    public static final ClusterPrivilege MANAGE_SAML =           new ClusterPrivilege("manage_saml",         MANAGE_SAML_AUTOMATON);
-    public static final ClusterPrivilege MANAGE_OIDC =           new ClusterPrivilege("manage_oidc", MANAGE_OIDC_AUTOMATON);
-    public static final ClusterPrivilege MANAGE_API_KEY =        new ClusterPrivilege("manage_api_key", MANAGE_API_KEY_AUTOMATON);
-    public static final ClusterPrivilege MANAGE_PIPELINE =       new ClusterPrivilege("manage_pipeline", "cluster:admin/ingest/pipeline/*");
-    public static final ClusterPrivilege MANAGE_CCR =            new ClusterPrivilege("manage_ccr", MANAGE_CCR_AUTOMATON);
-    public static final ClusterPrivilege READ_CCR =              new ClusterPrivilege("read_ccr", READ_CCR_AUTOMATON);
-    public static final ClusterPrivilege CREATE_SNAPSHOT =       new ClusterPrivilege("create_snapshot", CREATE_SNAPSHOT_AUTOMATON);
-    public static final ClusterPrivilege MANAGE_ILM =            new ClusterPrivilege("manage_ilm", MANAGE_ILM_AUTOMATON);
-    public static final ClusterPrivilege READ_ILM =              new ClusterPrivilege("read_ilm", READ_ILM_AUTOMATON);
-    public static final ClusterPrivilege MANAGE_SLM =            new ClusterPrivilege("manage_slm", MANAGE_SLM_AUTOMATON);
-    public static final ClusterPrivilege READ_SLM =              new ClusterPrivilege("read_slm", READ_SLM_AUTOMATON);
-    public static final ClusterPrivilege MANAGE_ENRICH =         new ClusterPrivilege("manage_enrich", MANAGE_ENRICH_AUTOMATON);
-
-    public static final Predicate<String> ACTION_MATCHER = ClusterPrivilege.ALL.predicate();
-
-    private static final Map<String, ClusterPrivilege> VALUES = Map.ofEntries(
-            entry("none", NONE),
-            entry("all", ALL),
-            entry("monitor", MONITOR),
-            entry("monitor_ml", MONITOR_ML),
-            entry("monitor_data_frame_transforms", MONITOR_DATA_FRAME),
-            entry("monitor_watcher", MONITOR_WATCHER),
-            entry("monitor_rollup", MONITOR_ROLLUP),
-            entry("manage", MANAGE),
-            entry("manage_ml", MANAGE_ML),
-            entry("manage_data_frame_transforms", MANAGE_DATA_FRAME),
-            entry("manage_token", MANAGE_TOKEN),
-            entry("manage_watcher", MANAGE_WATCHER),
-            entry("manage_index_templates", MANAGE_IDX_TEMPLATES),
-            entry("manage_ingest_pipelines", MANAGE_INGEST_PIPELINES),
-            entry("transport_client", TRANSPORT_CLIENT),
-            entry("manage_security", MANAGE_SECURITY),
-            entry("manage_saml", MANAGE_SAML),
-            entry("manage_oidc", MANAGE_OIDC),
-            entry("manage_api_key", MANAGE_API_KEY),
-            entry("manage_pipeline", MANAGE_PIPELINE),
-            entry("manage_rollup", MANAGE_ROLLUP),
-            entry("manage_ccr", MANAGE_CCR),
-            entry("read_ccr", READ_CCR),
-            entry("create_snapshot", CREATE_SNAPSHOT),
-            entry("manage_ilm", MANAGE_ILM),
-            entry("read_ilm", READ_ILM),
-            entry("manage_slm", MANAGE_SLM),
-            entry("read_slm", READ_SLM),
-            entry("manage_enrich", MANAGE_ENRICH));
-
-    private static final ConcurrentHashMap<Set<String>, ClusterPrivilege> CACHE = new ConcurrentHashMap<>();
-
-    private ClusterPrivilege(String name, String... patterns) {
-        super(name, patterns);
-    }
-
-    private ClusterPrivilege(String name, Automaton automaton) {
-        super(Collections.singleton(name), automaton);
-    }
-
-    private ClusterPrivilege(Set<String> name, Automaton automaton) {
-        super(name, automaton);
-    }
-
-    public static ClusterPrivilege get(Set<String> name) {
-        if (name == null || name.isEmpty()) {
-            return NONE;
-        }
-        return CACHE.computeIfAbsent(name, ClusterPrivilege::resolve);
-    }
-
-    private static ClusterPrivilege resolve(Set<String> name) {
-        final int size = name.size();
-        if (size == 0) {
-            throw new IllegalArgumentException("empty set should not be used");
-        }
-
-        Set<String> actions = new HashSet<>();
-        Set<Automaton> automata = new HashSet<>();
-        for (String part : name) {
-            part = part.toLowerCase(Locale.ROOT);
-            if (ACTION_MATCHER.test(part)) {
-                actions.add(actionToPattern(part));
-            } else {
-                ClusterPrivilege privilege = VALUES.get(part);
-                if (privilege != null && size == 1) {
-                    return privilege;
-                } else if (privilege != null) {
-                    automata.add(privilege.automaton);
-                } else {
-                    throw new IllegalArgumentException("unknown cluster privilege [" + name + "]. a privilege must be either " +
-                            "one of the predefined fixed cluster privileges [" +
-                            Strings.collectionToCommaDelimitedString(VALUES.entrySet()) + "] or a pattern over one of the available " +
-                            "cluster actions");
-                }
-            }
-        }
-
-        if (actions.isEmpty() == false) {
-            automata.add(patterns(actions));
-        }
-        return new ClusterPrivilege(name, Automatons.unionAndMinimize(automata));
-    }
-
-    public static Set<String> names() {
-        return Collections.unmodifiableSet(VALUES.keySet());
-    }
-=======
 /**
  * This interface represents a privilege that is used to control access to cluster level actions.
  */
@@ -190,5 +17,4 @@
      * @return an instance of {@link ClusterPermission.Builder}
      */
     ClusterPermission.Builder buildPermission(ClusterPermission.Builder builder);
->>>>>>> 1d9be0e8
 }